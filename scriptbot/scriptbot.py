--- conflicted
+++ resolved
@@ -22,7 +22,6 @@
 import json
 import logging
 import logstash
-<<<<<<< HEAD
 import os
 import pika
 import random
@@ -30,775 +29,6 @@
 import threading
 import time
 import traceback
-=======
-from collections import defaultdict
-
-import requests
-import nose.tools
-
-import settings
-
-ERROR_SCRIPT_EXECUTION = (0x100, "Script execution failed.")
-ERROR_WRONG_FLAG = (0x100, "Incorrect flag.")
-ERROR_MISSING_FLAG = (0x101, "Missing 'FLAG' field.")
-ERROR_DB = (0x102, "DB error.")
-ERROR_SCRIPT_KILLED = (0x103, "Script was killed by the scheduler.")
-
-LOGSTASH_PORT = 1717
-LOGSTASH_IP = "localhost"
-
-verbose = False
-DEBUG = False
-
-
-#
-# Custom exceptions
-#
-
-class DBClientError(Exception):
-    pass
-
-class RegistryClientPullError(Exception):
-    pass
-
-class DBClientQueryError(DBClientError):
-    def __init__(self, message, status_code):
-        DBClientError.__init__(self, message)
-
-        self.status_code = status_code
-
-class SchedulerError(Exception):
-    pass
-
-class ScriptExecError(Exception):
-    pass
-
-
-class RegistryClient:
-    def __init__(self, 
-        registry_username=settings.REGISTRY_USERNAME, 
-        registry_password=settings.REGISTRY_PASSWORD, 
-        registry_endpoint=settings.REGISTRY_ENDPOINT):
-
-        self.registry_username = registry_username
-        # FIXME: The login token will expire! we need to refresh it if we want a game that
-        #        last more than 8 hours
-        self.registry_password = registry_password 
-        self.registry_endpoint = registry_endpoint
-        self.docker_client = docker.from_env()
-        self.log = logging.getLogger('scriptbot.registryClient')
-        self.log.addHandler(logstash.TCPLogstashHandler(LOGSTASH_IP, LOGSTASH_PORT, version=1))
-        if not settings.IS_LOCAL_REGISTRY:
-            self._authenticate()
-
-    def _authenticate(self):
-        self.docker_client.login(
-            username=self.registry_username,
-            password=self.registry_password,
-            registry="https://{}".format(self.registry_endpoint)
-        )
-
-    def pull_new_image(self, image_name):
-        try:
-            if not settings.IS_LOCAL_REGISTRY:
-                path = '{}/{}'.format(self.registry_endpoint, image_name)
-                self.log.info("Pulling new image {} from {}...".format(image_name, path))
-                res = self.docker_client.images.pull(path)
-                self.log.info("Pulled image {}: {}".format(image_name, res))
-            else:
-                path = image_name
-                self.log.info("The framework is running locally... there is no need to pull the image {}".format(image_name))
-
-        except docker.errors.APIError as ex:
-            raise RegistryClientPullError("Error during pull of {}: {}".format(image_name, ex))
-
-
-class DBClient:
-    def __init__(self, host=settings.DB_HOST, pwd=settings.DB_SECRET):
-        self.host = host
-        self.pwd = pwd
-        self.log = logging.getLogger('scriptbot.dbclient')
-        self.log.addHandler(logstash.TCPLogstashHandler(LOGSTASH_IP, LOGSTASH_PORT, version=1))
-
-
-    def _query(self, api, authentication=True):
-        """
-        Make a query to the database backend
-
-        :param api: The API string
-        :param authentication: Should we pass secret or not
-        :return: The result dict
-        """
-
-        # pre-process the API
-        if api.startswith('/'):
-            api = api[1 : ]
-
-        url = 'http://{}/{}'.format(self.host, api)
-        params = {'secret': self.pwd} if authentication else None
-
-        retry_times = settings.DATABASE_REQUEST_RETRIES
-
-        while retry_times >= 0:
-            try:
-                r = requests.get(url, timeout=5, params=params)
-
-            except requests.exceptions.Timeout:
-                raise DBClientQueryError(
-                    "Database request [GET]'%s' timed out" % (api),
-                    0
-                )
-
-            except requests.exceptions.RequestException as ex:
-                raise DBClientQueryError(
-                    "Database request [GET]'%s' failed due to exception %s" % (api, str(ex)),
-                    0
-                )
-
-            if r.status_code == 200:
-                return json.loads(r.content.decode('utf-8'))
-
-            elif r.status_code == 502 and retry_times > 0:
-                # Retry in case of HTTP 502
-
-                self.log.error(
-                    "Database request [GET]'%s' failed with HTTP 502. Will retry after %s seconds",
-                    api,
-                    settings.DATABASE_REQUEST_RETRY_INTERVAL,
-                )
-
-                retry_times -= 1
-
-                # back off and pause a while
-                time.sleep(settings.DATABASE_REQUEST_RETRY_INTERVAL)
-
-                # retry...
-                continue
-
-            else:
-                # HTTP request failed?
-                raise DBClientQueryError(
-                    "Database request [GET]'%s' returns an unexpected HTTP status code %d" % (api, r.status_code),
-                    r.status_code
-                )
-
-    def _post(self, api, data, authentication=True):
-        """
-        Make aaa post to the database backend
-
-        :param api: The API string
-        :param data: The data to post to the remote server
-        :param authentication: Should we pass secret or not
-        :return: The result dict, or None if nothing is returned
-        """
-
-        # pre-process the API
-        if api.startswith('/'):
-            api = api[1 : ]
-
-        url = 'http://{}/{}'.format(self.host, api)
-        params = {'secret': self.pwd} if authentication else None
-
-        retry_times = settings.DATABASE_REQUEST_RETRIES
-
-        while retry_times >= 0:
-            try:
-                r = requests.post(url, data=data, timeout=5, params=params)
-
-            except requests.exceptions.Timeout:
-                raise DBClientQueryError(
-                    "Database request [POST]'%s'(data: %s) timed out" % (api, data),
-                    0
-                )
-
-            except requests.exceptions.RequestException as ex:
-                raise DBClientQueryError(
-                    "Database request [POST]'%s'(data: %s) failed due to exception %s" % (api, data, str(ex)),
-                    0
-                )
-
-            if r.status_code == 200:
-                return json.loads(r.content.decode('utf-8'))
-
-            elif r.status_code == 502 and retry_times > 0:
-                # Retry in case of HTTP 502
-
-                self.log.error(
-                    "Database request [POST]'%s'(data: %s) failed with HTTP 502. Will retry after %s seconds",
-                    api,
-                    data,
-                    settings.DATABASE_REQUEST_RETRY_INTERVAL,
-                )
-
-                retry_times -= 1
-
-                # back off and pause a while
-                time.sleep(settings.DATABASE_REQUEST_RETRY_INTERVAL)
-
-                # retry...
-                continue
-
-            else:
-                # HTTP request failed?
-                raise DBClientQueryError(
-                    "Database request [POST]'%s'(data: %s) returns an unexpected HTTP status code %d" % (
-                        api,
-                        data,
-                        r.status_code
-                    ),
-                    r.status_code
-                )
-
-    def get_game_state(self):
-        """
-        Get the game state
-
-        API: /game/state
-
-        :return: A huge dict that contains almost everything
-        """
-
-        state = self._query("/game/state")
-
-        # Some basic sanity checks
-        # Removing these sanity checks, because they are not true when the game is not running
-        return state
-
-    def get_teams(self, validated=None):
-        """
-        Get a dict of all teams from the database backend
-
-        API: /teams/info
-
-        :return: a dict of all team info
-        """
-
-        team_info = self._query("/teams/info")
-
-        teams = team_info['teams']
-
-        # Convert all team IDs to integers
-        converted = {}
-        for team_id, val in teams.items():
-            converted[int(team_id)] = val
-
-        return converted
-
-    def generate_flag(self, team_id, service_id):
-        """
-        Generate a flag for a specific team and service, which will be used by setflag script
-
-        API: /flag/latest/team/<int:team_id>/service/<int:service_id>
-        Note that this API is a POST
-
-        :param team_id: ID of the team
-        :param service_id: ID of the specific service
-        :return: A tuple of (flag_idx, flag), where flag_idx is the ID of the flag in database
-        """
-
-        flag_info = self._post("/flag/generate/service/%d/team/%d" % (service_id, team_id), {})
-
-        if not flag_info:
-            return None
-
-        else:
-            if "flag" not in flag_info:
-                raise DBClientError('Expecting non-existent key "flag" in the result dict')
-
-            if "id" not in flag_info:
-                raise DBClientError('Expecting non-existent key "id" in the result dict')
-
-            return int(flag_info['id']), flag_info['flag']
-
-    def get_current_flag(self, team_id, service_id):
-        """
-        Get the latest flag for a specific team and service.
-
-        API: /flag/latest/team/<int:team_id>/service/<int:service_id>
-
-        :param team_id: ID of the team
-        :param service_id: ID of the specific service
-        :return: A tuple of (flag, flag_id, secret_token) if we have a flag, (None, None, None) otherwise
-        """
-
-        flag_info = self._query("/flag/latest/team/%d/service/%d" % (team_id, service_id))
-
-        if not flag_info:
-            return None, None, None
-
-        else:
-            if "flag" not in flag_info:
-                raise DBClientError('Expecting non-existent key "flag" in the result dict')
-
-            if "flag_id" not in flag_info:
-                raise DBClientError('Expecting non-existent key "flag_id" in the result dict')
-
-            if "cookie" not in flag_info:
-                raise DBClientError('Expecting non-existent key "cookie" in the result dict')
-
-            return flag_info['flag'], flag_info['flag_id'], flag_info['cookie']
-
-    def set_secret_token(self, flag_idx, flag_id, secret_token):
-        """
-        Set flag_id and secret_token to a specific flag identified by flag_idx
-
-        API: /flag/set/<int:flag_idx>
-
-        :param flag_idx: The ID of the flag in database.
-        :param flag_id: The flag ID
-        :param secret_token: The secret_token
-        :return: True if successfully updated, False otherwise
-        """
-
-        data = {
-            'flag_id': flag_id,
-            'cookie': secret_token,
-        }
-
-        r = self._post("/flag/set/%d" % flag_idx, data)
-
-        if "result" not in r:
-            raise DBClientError('Expecting non-existent key "result" in the result dict')
-
-        if r["result"] == 'success':
-            return True
-
-        return False
-
-    def push_result(self, execution_id, result, script_output=None):
-        """
-        Push the result of an executed script to the server
-
-        API: /script/ran/<int:execution_id>
-
-        :param execution_id: ID of the run of the script, as in database
-        :param result: Result to push
-        :param script_output: Output of the script
-        :return: True/False
-        """
-
-        if script_output is None:
-            script_output = ""
-
-        data = {
-            'output': script_output,
-            'error': result['error'],
-            'error_message': result.get('error_msg', None),
-        }
-
-        r = self._post("/script/ran/%d" % execution_id, data)
-
-        if 'result' not in r:
-            raise DBClientError('Expecting non-existent key "result" in the result dict')
-
-        if r['result'] == 'success':
-            return True
-
-        return False
-
-    def get_scripts_to_run(self):
-        """
-        Get a list of all scripts to run in the current tick.
-
-        API: /scripts/get/torun
-
-        :return: a list of script execution records
-        """
-
-        r = self._query("/scripts/get/torun")
-
-        if not isinstance(r, dict):
-            raise DBClientError('Expecting a dict as result, getting %s instead' % type(r))
-
-        if "scripts_to_run" not in r:
-            raise DBClientError('Expecting non-existent key "scripts_to_run" in the result dict')
-
-        return r['scripts_to_run']
-
-class ScriptExecution(object):
-    """
-    ScriptExecution describes a specific run of a script against a certain team in some tick
-    """
-    def __init__(self, idx, script_id, target_team_id):
-        """
-        Constructor
-
-        :param idx: ID of the execution, as in database
-        :param script_id: ID of the script
-        :param target_team_id: ID of the target team
-        :return: None
-        """
-
-        self.idx = idx
-        self.script_id = script_id
-        self.target_team_id = target_team_id
-
-class ScriptExecutor(threading.Thread):
-
-    def __init__(self, state_id, team_id, execution_id, script_id, service_id, service_name, script_image_path,
-                 script_type, script_name, ip, port, delay=0, setflag_lock=None, db_client=None):
-        threading.Thread.__init__(self)
-
-        self.state_id = state_id
-        self.delay = delay
-        self.result = {'error': 0, 'error_msg': 'Init'}
-        self.setflag_lock = setflag_lock
-
-        self.execution_id = execution_id
-        self.team_id = int(team_id)
-        self.script_id = int(script_id)
-        self.service_id = int(service_id)
-        self.service_name = service_name
-        self.script_image_path = script_image_path
-        self.script_type = script_type
-        self.script_name = script_name
-        self.ip = ip
-        self.port = int(port)
-        self.log = logging.getLogger('scriptbot.script_exec')
-        self.log.addHandler(logstash.TCPLogstashHandler(LOGSTASH_IP, LOGSTASH_PORT, version=1))
-
-        self.db = DBClient() if db_client is None else db_client
-        self.stop = False
-        self.flag_meta = {}
-        self.max_output_send_bytes = settings.MAX_SCRIPT_OUTPUT_BYTES
-
-        global verbose
-        if verbose:
-            self.log.setLevel(logging.DEBUG)
-
-        self.log.info('ScriptExec Init')
-
-    def update_current_flag(self):
-        """
-        Update the current flag from database.
-
-        :return: True/False
-        """
-
-        self.log.info('Getting current flag info for service %d', self.service_id)
-
-        flag, flag_id, secret_token = self.db.get_current_flag(self.team_id, self.service_id)
-
-        self.flag_meta['flag'] = flag
-        self.flag_meta['flag_id'] = flag_id
-        self.flag_meta['secret_token'] = secret_token
-
-        self.log.info('New flag: %s (flag ID: %s, secret_token %s, team ID: %d, service ID: %d)',
-                      flag,
-                      flag_id,
-                      secret_token,
-                      self.team_id,
-                      self.service_id
-                      )
-
-        if flag is None:
-            self.log.warning("Service %d of team %d does not have a flag available", self.service_id, self.team_id)
-            return False
-
-        return True
-
-    def get_execution_arguments(self):
-        arg_prefix = ["docker", "run", "--rm"]
-        # The networking changes if we are running locally because we want to use
-        # THe dns service provided by docker compose
-        if settings.IS_LOCAL_REGISTRY:
-            arg_prefix += ['--network=docker_ictf_net']
-        # Otherwise we use the VPN when we run remotely
-        else:
-            arg_prefix += ["--network", "host" ]
-        arg_prefix += ['-e', 'TERM=linux', '-e', 'TERMINFO=/etc/terminfo']
-        arg_prefix += [self.script_image_path]
-        # PROPOSAL: prepend timeout --signal=SIGKILL str(self.timeout)
-        # We want to use the host network so we have the correct address resolution for teams
-        arg_prefix += ['timeout', str(settings.SCRIPT_TIMEOUT_HARD)]                           # HARD limit for a real kill
-        arg_prefix += ['timeout', '-s', 'INT', str(settings.SCRIPT_TIMEOUT_SOFT)]              # soft limit so we can get a traceback
-        arg_prefix += [self.script_name]
-        arg_prefix += [str(self.ip), str(self.port)]
-        try:
-            if self.script_type == 'benign':
-                self.update_current_flag() # TODO: is it necessary?
-
-                self.flag_meta['flag_id'] = ''
-                self.flag_meta['secret_token'] = ''
-                args = arg_prefix + [
-                    "'%s'" % self.flag_meta['flag_id'],
-                    "'%s'" % self.flag_meta['secret_token']
-                ]
-
-            elif self.script_type == 'exploit':
-                if not self.update_current_flag():
-                    raise ScriptExecError('No flag has been set for this service yet')
-
-                if self.flag_meta['flag'] is None:
-                    raise ScriptExecError('Could not get current flag from database.')
-
-                if self.flag_meta['flag_id'] is None:
-                    raise ScriptExecError('Could not get current flag_id from database.')
-
-                args = arg_prefix + [
-                    self.flag_meta['flag_id']
-                ]
-
-            elif self.script_type == 'setflag':
-                # Generate a new flag
-                self.log.info('Getting new flag for service %d', self.service_id)
-
-                self.flag_meta['flag_idx'], self.flag_meta['flag'] = \
-                    self.db.generate_flag(self.team_id, self.service_id)
-
-                args = arg_prefix + [
-                    self.flag_meta['flag']
-                ]
-
-            elif self.script_type == 'getflag':
-                if not self.update_current_flag():
-                    raise ScriptExecError('No flag has been set for this service yet')
-
-                if self.flag_meta['flag'] is None:
-                    raise ScriptExecError('Could not get current flag from database.')
-
-                if self.flag_meta['flag_id'] is None:
-                    raise ScriptExecError('Could not get current flag_id from database.')
-
-                args = arg_prefix + [
-                    self.flag_meta['flag_id'],
-                    self.flag_meta['secret_token']
-                ]
-
-            else:
-                raise ScriptExecError('Unsupported script type "%s"' % self.script_type)
-
-        except ScriptExecError as ex:
-            # Expected exceptions
-
-            error_msg = ERROR_SCRIPT_EXECUTION[1] + \
-                  " | An expected exception occurred in ScriptExec.get_execution_arguments(): " + \
-                  str(ex) + \
-                  " | script details: %s" % self.get_status()
-
-            self.log.warning(error_msg)
-
-            self.result = {
-                'error': ERROR_SCRIPT_EXECUTION[0],
-                'error_msg': error_msg
-            }
-
-            args = None
-
-        except Exception as ex:
-            # Unexpected exceptions
-
-            error_msg = ERROR_SCRIPT_EXECUTION[1] + \
-                  " | An unexpected exception occurred in ScriptExec.get_execution_arguments(): " + \
-                  str(ex) + \
-                  str(traceback.format_exc()) + \
-                  ' | script details: %s' % self.get_status()
-            self.log.error(error_msg)
-            self.result = {
-                'error': ERROR_SCRIPT_EXECUTION[0],
-                'error_msg': error_msg
-            }
-
-            args = None
-
-        return args
-
-    def push_result(self, result, output, execution_args):
-        try:
-            payload = result.get('payload', {})
-            if result['error'] == 0:
-                if self.script_type == 'setflag':
-                    if 'flag_id' not in payload or 'secret_token' not in payload:
-                        self.log.error('"flag_id" or "secret_token" is missing. WTF. %r', result)
-
-                    else:
-                        self.db.set_secret_token(self.flag_meta['flag_idx'], payload['flag_id'], payload['secret_token'])
-
-                elif self.script_type == 'getflag':
-                    if 'flag' not in payload:
-                        result['error'] = ERROR_MISSING_FLAG[0]
-                        result['error_msg'] = ERROR_MISSING_FLAG[1]
-
-                    elif self.flag_meta['flag'] is not None:
-                        if self.flag_meta['flag'] != payload['flag']:
-                            # Incorrect flag
-                            error_message = \
-                                ('[script %d] getflag received an incorrect flag:' +
-                                 'expected_flag:%s returned_flag:%s') % (
-                                    self.script_id,
-                                    self.flag_meta['flag'],
-                                    str(payload['flag'])
-                                )
-                            result['error'] = ERROR_WRONG_FLAG[0]
-                            result['error_msg'] = ERROR_WRONG_FLAG[1] + error_message
-
-                elif self.script_type == 'exploit':
-                    # No longer supported, but it's not removed in case it's needed in the future
-                    if 'flag' not in result:
-                        result['error'] = ERROR_MISSING_FLAG[0]
-                        result['error_msg'] = ERROR_MISSING_FLAG[1]
-
-                    elif self.flag_meta['flag'] is not None:
-                        if self.flag_meta['flag'] != payload['flag']:
-                            # Incorrect flag
-                            error_message = \
-                                ('[script %d] exploit received an incorrect flag:' +
-                                 'expected_flag:%s returned_flag:%s') % (
-                                    self.script_id,
-                                    self.flag_meta['flag'],
-                                    str(payload['flag'])
-                                )
-                            result['error'] = ERROR_WRONG_FLAG[0]
-                            result['error_msg'] = ERROR_WRONG_FLAG[1] + error_message
-
-        except Exception as ex:
-            # Unexpected exceptions
-
-            self.log.error(
-                'An unexpected exception occurred in push_result(): %s\n%s',
-                str(ex),
-                str(traceback.format_exc())
-            )
-            result = {
-                'error': ERROR_SCRIPT_EXECUTION[0],
-                'error_msg': ERROR_SCRIPT_EXECUTION[1] + \
-                             " Exception at ScriptExec.push_result(): " + \
-                             str(ex) + \
-                             ' | script details: %s' % self.get_status()
-            }
-
-        self.result = result
-
-        if self.result['error'] != 0:
-            msg_prefix = '{{service: %s, type: %s, script_id: %d, ip: %s, port: %d, args: %s}}' % (
-                self.service_name, self.script_type, self.script_id, self.ip, self.port, execution_args
-            )
-            self.log.warning("%s %s", msg_prefix, result['error_msg'])
-
-        else:
-            if self.script_type == 'setflag':
-                self.log.info("SETFLAG TEAM %s:%d: (flag_id: %s, secret_token: %s) correctly set for service %s",
-                 self.ip, self.port, payload['flag_id'], payload['secret_token'], self.service_name)
-            elif self.script_type == 'getflag':
-                self.log.info("GETFLAG TEAM %s:%d: (flag_id: %s, secret_token: %s, flag: %s) correctly set for service %s",
-                 self.ip, self.port, self.flag_meta['flag_id'], self.flag_meta['secret_token'], payload['flag'], self.service_name)
-            else:
-                pass
-                # import ipdb; ipdb.set_trace()
-
-        # Push the result to databas
-        self.db.push_result(self.execution_id, result, output)
-
-    def get_status(self):
-        s = {
-            'team_id': self.team_id,
-            'script_id': self.script_id,
-            'script_type': self.script_type,
-            'dest_ip': self.ip,
-            'dest_port': self.port,
-            'delay': self.delay,
-            'service': self.service_name
-        }
-        return s
-
-    def run(self):
-
-        self.log.info(
-            '[script %d] Running. (script type: %s, target IP: %s, target port: %d, delay: %.2f s)',
-            self.script_id,
-            self.script_type,
-            self.ip,
-            self.port,
-            self.delay
-        )
-        time.sleep(self.delay)
-
-        if self.script_type == 'getflag':
-            # wait until setflag is done
-
-            start = time.time() # Just for debugging
-            self.log.info("[script %d] Waiting for setflag script to terminate...", self.script_id)
-            self.setflag_lock.acquire()
-            self.log.info("[script %d] setflag script terminated. Took %f seconds to wait for the lock.",
-                          self.script_id,
-                          time.time() - start
-                          )
-            # release it immediately since we don't really have to hold it...
-            try: self.setflag_lock.release()
-            except threading.ThreadError: pass
-
-        try:
-            self._run()
-
-            if self.script_type == 'setflag':
-                try: self.setflag_lock.release()
-                except threading.ThreadError: pass
-
-        except Exception:
-            # Make sure the lock is released
-            if self.script_type == "setflag":
-                try: self.setflag_lock.release()
-                except threading.ThreadError: pass
-
-            # re-raise the Exception
-            raise
-
-    def _run(self):
-
-        if self.stop:
-            # Stop execution. Just terminate.
-            self.log.error("[script %d] Script execution terminates prematurely. Are we scheduling too many scripts?" +
-                           " (tick: %d, script type: %s, target IP: %s, target port: %d, delay: %d s)",
-                           self.script_id,
-                           self.state_id,
-                           self.script_type,
-                           self.ip,
-                           self.port,
-                           self.delay
-                           )
-            return
-
-        stdout, stderr = ('', '')
-        args = None
-        script_outputs = {}
-
-        try:
-            args = self.get_execution_arguments()
-            if not args:
-                raise SchedulerError('Not enough arguments for execution')
-
-            self.log.info('[script %d] Running container (tick: %d, script type: %s, target IP: %s, target port: %d)',
-                          self.script_id,
-                          self.state_id,
-                          self.script_type,
-                          self.ip,
-                          self.port
-                          )
-            self.log.debug('[script %d] Container arguments: [ %s ]', self.script_id, ' '.join([str(x) for x in args]))
-
-            p = subprocess.Popen(args, stdout=subprocess.PIPE, stderr=subprocess.PIPE)
-            stdout, stderr = p.communicate()
-
-            self.log.info('[script %d] Container run returned. ' +
-                          '(tick: %d, script type: %s, target IP: %s, target port: %d, self.status: %s)',
-                          self.script_id,
-                          self.state_id,
-                          self.script_type,
-                          self.ip,
-                          self.port,
-                          str(self.get_status())
-                          )
-
-            if stdout is None:
-                raise SchedulerError('No output from the script')
-
-            decoded_stdout = stdout.decode('utf-8').strip()
-            decoded_stderr = stderr.decode('utf-8').strip()
-            script_outputs = {
-                'stdout': decoded_stdout[:self.max_output_send_bytes],
-                'stderr': decoded_stderr[:self.max_output_send_bytes]
-            }
->>>>>>> 070c2ebc
 
 class Scheduler(object):
 
@@ -816,20 +46,8 @@
 
         # Logs
         self.log = logging.getLogger('scriptbot.scheduler')
-<<<<<<< HEAD
         self.log.setLevel(settings.LOG_LEVEL)
-        self.log.addHandler(logstash.LogstashHandler(LOGSTASH_IP, LOGSTASH_PORT, version=1))
-=======
         self.log.addHandler(logstash.TCPLogstashHandler(LOGSTASH_IP, LOGSTASH_PORT, version=1))
-
-        self.is_synchronous = is_synchronous
-
-        if verbose:
-            self.log.setLevel(logging.DEBUG)
-
-        # seed
-        random.seed(time.time())
->>>>>>> 070c2ebc
         self.log.info('#' * 80)
         self.log.info("Initialization")
         self.log.info('#' * 80)
@@ -1082,8 +300,7 @@
     soft, hard = resource.getrlimit(resource.RLIMIT_NOFILE)
     if soft < 65536 or hard < 65536:
         l = logging.getLogger('main')
-<<<<<<< HEAD
-        l.addHandler(logstash.LogstashHandler(LOGSTASH_IP, LOGSTASH_PORT, version=1))
+        l.addHandler(logstash.TCPLogstashHandler(LOGSTASH_IP, LOGSTASH_PORT, version=1))
         l.warning(
             'Open file limits (soft %d, hard %d) are too low. 65536 recommended. '
             'Will increase soft limit. '
@@ -1091,16 +308,6 @@
             soft,
             hard
         )
-=======
-        l.addHandler(logstash.TCPLogstashHandler(LOGSTASH_IP, LOGSTASH_PORT, version=1))
-
-        l.warning('Open file limits (soft %d, hard %d) are too low. 65536 recommended. ' +
-                  'Will increase soft limit. ' +
-                  'You might want to adjust hard limit as well.',
-                  soft,
-                  hard
-                  )
->>>>>>> 070c2ebc
         try:
             resource.setrlimit(resource.RLIMIT_NOFILE, (hard, hard))
         except ValueError:
