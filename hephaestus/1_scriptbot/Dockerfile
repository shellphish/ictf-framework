--- conflicted
+++ resolved
@@ -12,10 +12,6 @@
 
 RUN ansible-playbook provisioning/hephaestus_provisioning/ansible-provisioning.yml
 
-<<<<<<< HEAD
 RUN chmod +x ./start.sh && chmod +x ./start_idle_mode.sh
-=======
-RUN chmod +x ./start.sh
->>>>>>> bf20ce79
 
 ENTRYPOINT ./start.sh